--- conflicted
+++ resolved
@@ -7,7 +7,8 @@
 	objects = {
 
 /* Begin PBXBuildFile section */
-<<<<<<< HEAD
+		0196B45329292B2A00614EF1 /* LinuxVirtualMachineConfigurationHelper.swift in Sources */ = {isa = PBXBuildFile; fileRef = 0196B45229292B2A00614EF1 /* LinuxVirtualMachineConfigurationHelper.swift */; };
+		4BA6BE7D293D22E500F396AE /* VirtualMachineConfigurationHelper.swift in Sources */ = {isa = PBXBuildFile; fileRef = 4BA6BE7C293D22E500F396AE /* VirtualMachineConfigurationHelper.swift */; };
 		F413696229916F6E002CE8D3 /* StatusItemButton.swift in Sources */ = {isa = PBXBuildFile; fileRef = F413695129916F6E002CE8D3 /* StatusItemButton.swift */; };
 		F413696329916F6E002CE8D3 /* StatusBarPanelChrome.swift in Sources */ = {isa = PBXBuildFile; fileRef = F413695229916F6E002CE8D3 /* StatusBarPanelChrome.swift */; };
 		F413696429916F6E002CE8D3 /* StatusItemProviderProtocol.swift in Sources */ = {isa = PBXBuildFile; fileRef = F413695329916F6E002CE8D3 /* StatusItemProviderProtocol.swift */; };
@@ -23,7 +24,6 @@
 		F413696F29916F6E002CE8D3 /* NSStatusItem+.m in Sources */ = {isa = PBXBuildFile; fileRef = F413696029916F6E002CE8D3 /* NSStatusItem+.m */; };
 		F413697029916F6E002CE8D3 /* StatusItemManager.swift in Sources */ = {isa = PBXBuildFile; fileRef = F413696129916F6E002CE8D3 /* StatusItemManager.swift */; };
 		F413697929917135002CE8D3 /* CGFloat+OnePixel.swift in Sources */ = {isa = PBXBuildFile; fileRef = F413697829917135002CE8D3 /* CGFloat+OnePixel.swift */; };
-		F413697C29917177002CE8D3 /* VirtualUI.xcassets in Resources */ = {isa = PBXBuildFile; fileRef = F413697B29917177002CE8D3 /* VirtualUI.xcassets */; };
 		F4136999299179B1002CE8D3 /* Main.storyboard in Resources */ = {isa = PBXBuildFile; fileRef = F4136998299179B1002CE8D3 /* Main.storyboard */; };
 		F413699A299179F8002CE8D3 /* VirtualCore.framework in Frameworks */ = {isa = PBXBuildFile; fileRef = F4BE9C6527FF053A00B648F8 /* VirtualCore.framework */; };
 		F413699B299179F8002CE8D3 /* VirtualCore.framework in Embed Frameworks */ = {isa = PBXBuildFile; fileRef = F4BE9C6527FF053A00B648F8 /* VirtualCore.framework */; settings = {ATTRIBUTES = (CodeSignOnCopy, RemoveHeadersOnCopy, ); }; };
@@ -38,10 +38,6 @@
 		F41369C8299187E2002CE8D3 /* GuestLoginItemHelper.m in Sources */ = {isa = PBXBuildFile; fileRef = F41369C7299187E2002CE8D3 /* GuestLoginItemHelper.m */; };
 		F41369CA2991A492002CE8D3 /* HostConnectionStateProvider.swift in Sources */ = {isa = PBXBuildFile; fileRef = F41369C92991A492002CE8D3 /* HostConnectionStateProvider.swift */; };
 		F41369CC2991A68F002CE8D3 /* GuestSharedFoldersManager.swift in Sources */ = {isa = PBXBuildFile; fileRef = F41369CB2991A68F002CE8D3 /* GuestSharedFoldersManager.swift */; };
-=======
-		0196B45329292B2A00614EF1 /* LinuxVirtualMachineConfigurationHelper.swift in Sources */ = {isa = PBXBuildFile; fileRef = 0196B45229292B2A00614EF1 /* LinuxVirtualMachineConfigurationHelper.swift */; };
-		4BA6BE7D293D22E500F396AE /* VirtualMachineConfigurationHelper.swift in Sources */ = {isa = PBXBuildFile; fileRef = 4BA6BE7C293D22E500F396AE /* VirtualMachineConfigurationHelper.swift */; };
->>>>>>> b0c70b9a
 		F417255B2884D79C004FF8A7 /* FixSwiftUIMaterialInPreviews.m in Sources */ = {isa = PBXBuildFile; fileRef = F417255A2884D79C004FF8A7 /* FixSwiftUIMaterialInPreviews.m */; };
 		F417255D288604A8004FF8A7 /* SoundConfigurationView.swift in Sources */ = {isa = PBXBuildFile; fileRef = F417255C288604A8004FF8A7 /* SoundConfigurationView.swift */; };
 		F417255F28861604004FF8A7 /* DecodableDefault.swift in Sources */ = {isa = PBXBuildFile; fileRef = F417255E28861604004FF8A7 /* DecodableDefault.swift */; };
@@ -72,6 +68,7 @@
 		F42C015D2888FC0C00EB15CD /* SwiftUIVMView.swift in Sources */ = {isa = PBXBuildFile; fileRef = F42C01572888FC0C00EB15CD /* SwiftUIVMView.swift */; };
 		F42C015E2888FC0C00EB15CD /* PreferencesView.swift in Sources */ = {isa = PBXBuildFile; fileRef = F42C01592888FC0C00EB15CD /* PreferencesView.swift */; };
 		F42C01612888FC3500EB15CD /* LibraryItemView.swift in Sources */ = {isa = PBXBuildFile; fileRef = F42C01602888FC3500EB15CD /* LibraryItemView.swift */; };
+		F443620A29B7947A00745B43 /* GuestAdditionsDiskImage.swift in Sources */ = {isa = PBXBuildFile; fileRef = F443620929B7947A00745B43 /* GuestAdditionsDiskImage.swift */; };
 		F44C00F92889C1A700640BF5 /* DuplicateVMSheet.swift in Sources */ = {isa = PBXBuildFile; fileRef = F44C00F82889C1A700640BF5 /* DuplicateVMSheet.swift */; };
 		F44C00FB2889CE1600640BF5 /* VBVirtualMachine+Virtualization.swift in Sources */ = {isa = PBXBuildFile; fileRef = F44C00FA2889CE1600640BF5 /* VBVirtualMachine+Virtualization.swift */; };
 		F4561A6828981B4100055289 /* VirtualMachineNameField.swift in Sources */ = {isa = PBXBuildFile; fileRef = F4561A6728981B4100055289 /* VirtualMachineNameField.swift */; };
@@ -265,7 +262,8 @@
 /* End PBXCopyFilesBuildPhase section */
 
 /* Begin PBXFileReference section */
-<<<<<<< HEAD
+		0196B45229292B2A00614EF1 /* LinuxVirtualMachineConfigurationHelper.swift */ = {isa = PBXFileReference; fileEncoding = 4; lastKnownFileType = sourcecode.swift; path = LinuxVirtualMachineConfigurationHelper.swift; sourceTree = "<group>"; };
+		4BA6BE7C293D22E500F396AE /* VirtualMachineConfigurationHelper.swift */ = {isa = PBXFileReference; lastKnownFileType = sourcecode.swift; path = VirtualMachineConfigurationHelper.swift; sourceTree = "<group>"; };
 		F413695129916F6E002CE8D3 /* StatusItemButton.swift */ = {isa = PBXFileReference; fileEncoding = 4; lastKnownFileType = sourcecode.swift; path = StatusItemButton.swift; sourceTree = "<group>"; };
 		F413695229916F6E002CE8D3 /* StatusBarPanelChrome.swift */ = {isa = PBXFileReference; fileEncoding = 4; lastKnownFileType = sourcecode.swift; path = StatusBarPanelChrome.swift; sourceTree = "<group>"; };
 		F413695329916F6E002CE8D3 /* StatusItemProviderProtocol.swift */ = {isa = PBXFileReference; fileEncoding = 4; lastKnownFileType = sourcecode.swift; path = StatusItemProviderProtocol.swift; sourceTree = "<group>"; };
@@ -281,7 +279,6 @@
 		F413696029916F6E002CE8D3 /* NSStatusItem+.m */ = {isa = PBXFileReference; fileEncoding = 4; lastKnownFileType = sourcecode.c.objc; path = "NSStatusItem+.m"; sourceTree = "<group>"; };
 		F413696129916F6E002CE8D3 /* StatusItemManager.swift */ = {isa = PBXFileReference; fileEncoding = 4; lastKnownFileType = sourcecode.swift; path = StatusItemManager.swift; sourceTree = "<group>"; };
 		F413697829917135002CE8D3 /* CGFloat+OnePixel.swift */ = {isa = PBXFileReference; fileEncoding = 4; lastKnownFileType = sourcecode.swift; path = "CGFloat+OnePixel.swift"; sourceTree = "<group>"; };
-		F413697B29917177002CE8D3 /* VirtualUI.xcassets */ = {isa = PBXFileReference; lastKnownFileType = folder.assetcatalog; path = VirtualUI.xcassets; sourceTree = "<group>"; };
 		F4136998299179B1002CE8D3 /* Main.storyboard */ = {isa = PBXFileReference; fileEncoding = 4; lastKnownFileType = file.storyboard; path = Main.storyboard; sourceTree = "<group>"; };
 		F41369A229917FA0002CE8D3 /* ScreenChangeModifier.swift */ = {isa = PBXFileReference; fileEncoding = 4; lastKnownFileType = sourcecode.swift; path = ScreenChangeModifier.swift; sourceTree = "<group>"; };
 		F41369A5299183C8002CE8D3 /* GuestLaunchAtLoginManager.swift */ = {isa = PBXFileReference; lastKnownFileType = sourcecode.swift; path = GuestLaunchAtLoginManager.swift; sourceTree = "<group>"; };
@@ -295,10 +292,6 @@
 		F41369C7299187E2002CE8D3 /* GuestLoginItemHelper.m */ = {isa = PBXFileReference; fileEncoding = 4; lastKnownFileType = sourcecode.c.objc; path = GuestLoginItemHelper.m; sourceTree = "<group>"; };
 		F41369C92991A492002CE8D3 /* HostConnectionStateProvider.swift */ = {isa = PBXFileReference; lastKnownFileType = sourcecode.swift; path = HostConnectionStateProvider.swift; sourceTree = "<group>"; };
 		F41369CB2991A68F002CE8D3 /* GuestSharedFoldersManager.swift */ = {isa = PBXFileReference; lastKnownFileType = sourcecode.swift; path = GuestSharedFoldersManager.swift; sourceTree = "<group>"; };
-=======
-		0196B45229292B2A00614EF1 /* LinuxVirtualMachineConfigurationHelper.swift */ = {isa = PBXFileReference; fileEncoding = 4; lastKnownFileType = sourcecode.swift; path = LinuxVirtualMachineConfigurationHelper.swift; sourceTree = "<group>"; };
-		4BA6BE7C293D22E500F396AE /* VirtualMachineConfigurationHelper.swift */ = {isa = PBXFileReference; lastKnownFileType = sourcecode.swift; path = VirtualMachineConfigurationHelper.swift; sourceTree = "<group>"; };
->>>>>>> b0c70b9a
 		F417255A2884D79C004FF8A7 /* FixSwiftUIMaterialInPreviews.m */ = {isa = PBXFileReference; fileEncoding = 4; lastKnownFileType = sourcecode.c.objc; path = FixSwiftUIMaterialInPreviews.m; sourceTree = "<group>"; };
 		F417255C288604A8004FF8A7 /* SoundConfigurationView.swift */ = {isa = PBXFileReference; lastKnownFileType = sourcecode.swift; path = SoundConfigurationView.swift; sourceTree = "<group>"; };
 		F417255E28861604004FF8A7 /* DecodableDefault.swift */ = {isa = PBXFileReference; fileEncoding = 4; lastKnownFileType = sourcecode.swift; path = DecodableDefault.swift; sourceTree = "<group>"; };
@@ -329,6 +322,7 @@
 		F42C01572888FC0C00EB15CD /* SwiftUIVMView.swift */ = {isa = PBXFileReference; fileEncoding = 4; lastKnownFileType = sourcecode.swift; path = SwiftUIVMView.swift; sourceTree = "<group>"; };
 		F42C01592888FC0C00EB15CD /* PreferencesView.swift */ = {isa = PBXFileReference; fileEncoding = 4; lastKnownFileType = sourcecode.swift; path = PreferencesView.swift; sourceTree = "<group>"; };
 		F42C01602888FC3500EB15CD /* LibraryItemView.swift */ = {isa = PBXFileReference; lastKnownFileType = sourcecode.swift; path = LibraryItemView.swift; sourceTree = "<group>"; };
+		F443620929B7947A00745B43 /* GuestAdditionsDiskImage.swift */ = {isa = PBXFileReference; lastKnownFileType = sourcecode.swift; path = GuestAdditionsDiskImage.swift; sourceTree = "<group>"; };
 		F44C00F82889C1A700640BF5 /* DuplicateVMSheet.swift */ = {isa = PBXFileReference; lastKnownFileType = sourcecode.swift; path = DuplicateVMSheet.swift; sourceTree = "<group>"; };
 		F44C00FA2889CE1600640BF5 /* VBVirtualMachine+Virtualization.swift */ = {isa = PBXFileReference; lastKnownFileType = sourcecode.swift; path = "VBVirtualMachine+Virtualization.swift"; sourceTree = "<group>"; };
 		F4561A6728981B4100055289 /* VirtualMachineNameField.swift */ = {isa = PBXFileReference; lastKnownFileType = sourcecode.swift; path = VirtualMachineNameField.swift; sourceTree = "<group>"; };
@@ -529,14 +523,6 @@
 			path = ObjC;
 			sourceTree = "<group>";
 		};
-		F413697A29917169002CE8D3 /* Resources */ = {
-			isa = PBXGroup;
-			children = (
-				F413697B29917177002CE8D3 /* VirtualUI.xcassets */,
-			);
-			path = Resources;
-			sourceTree = "<group>";
-		};
 		F41369A4299183BA002CE8D3 /* Dashboard */ = {
 			isa = PBXGroup;
 			children = (
@@ -776,11 +762,7 @@
 		F498ACFF2884BF13006F1C00 /* VirtualUI */ = {
 			isa = PBXGroup;
 			children = (
-<<<<<<< HEAD
-				F413697A29917169002CE8D3 /* Resources */,
-=======
 				F4E7680B29B651180075A897 /* Resources */,
->>>>>>> b0c70b9a
 				F498AD092884BF20006F1C00 /* Source */,
 				F498AD002884BF13006F1C00 /* VirtualUI.h */,
 			);
@@ -873,6 +855,7 @@
 				F47FFA56280633F000BD1F87 /* VMScreenshotter.swift */,
 				F417257028877121004FF8A7 /* DiskImageGenerator.swift */,
 				F41725752887758A004FF8A7 /* RandomNameGenerator.swift */,
+				F443620929B7947A00745B43 /* GuestAdditionsDiskImage.swift */,
 			);
 			path = Helpers;
 			sourceTree = "<group>";
@@ -1270,11 +1253,7 @@
 			isa = PBXProject;
 			attributes = {
 				BuildIndependentTargetsInParallel = 1;
-<<<<<<< HEAD
 				LastSwiftUpdateCheck = 1420;
-=======
-				LastSwiftUpdateCheck = 1340;
->>>>>>> b0c70b9a
 				LastUpgradeCheck = 1420;
 				TargetAttributes = {
 					F41369AA29918576002CE8D3 = {
@@ -1344,11 +1323,7 @@
 			isa = PBXResourcesBuildPhase;
 			buildActionMask = 2147483647;
 			files = (
-<<<<<<< HEAD
-				F413697C29917177002CE8D3 /* VirtualUI.xcassets in Resources */,
-=======
 				F4E7680D29B651220075A897 /* VirtualUI.xcassets in Resources */,
->>>>>>> b0c70b9a
 			);
 			runOnlyForDeploymentPostprocessing = 0;
 		};
@@ -1447,11 +1422,8 @@
 				F48E0D03288858E00080DDFA /* ManagedDiskImageEditor.swift in Sources */,
 				F413696F29916F6E002CE8D3 /* NSStatusItem+.m in Sources */,
 				F42C015A2888FC0C00EB15CD /* LibraryView.swift in Sources */,
-<<<<<<< HEAD
 				F413696329916F6E002CE8D3 /* StatusBarPanelChrome.swift in Sources */,
-=======
 				F4E7680A29B64C590075A897 /* GuestTypePicker.swift in Sources */,
->>>>>>> b0c70b9a
 				F4B5C5DB28873628005AA632 /* GroupedList.swift in Sources */,
 				F417256C2887500F004FF8A7 /* StorageConfigurationView.swift in Sources */,
 				F42C014C2888C34B00EB15CD /* LogConsole.swift in Sources */,
@@ -1541,6 +1513,7 @@
 				F4C2374D2888A462001FF286 /* VolumeUtils.swift in Sources */,
 				F4BE9C7627FF055100B648F8 /* VBVirtualMachine.swift in Sources */,
 				F4D0F71528667984004D5782 /* VBVirtualMachine+Screenshot.swift in Sources */,
+				F443620A29B7947A00745B43 /* GuestAdditionsDiskImage.swift in Sources */,
 				F4BE9C7827FF055100B648F8 /* MacOSVirtualMachineConfigurationHelper.swift in Sources */,
 				F4F5A36029B6324A00F5A12E /* SoftwareVersion.swift in Sources */,
 				F46FFBAC28059FF600D61023 /* VMInstance.swift in Sources */,
