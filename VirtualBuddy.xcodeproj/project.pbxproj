--- conflicted
+++ resolved
@@ -2009,11 +2009,8 @@
 				F4E7DF872BB30E1200C459FC /* NSImage+VMScreenshot.swift in Sources */,
 				F48E0D0C2888760D0080DDFA /* VBMacDevice+Storage.swift in Sources */,
 				F465C3AE284F93A5006E9ED4 /* VBAPIClient.swift in Sources */,
-<<<<<<< HEAD
 				F4D4E26E2CFF8C4200DC0F70 /* GuestAppearanceClient.swift in Sources */,
-=======
 				F4DE1C0B2D6F54E700603527 /* VBSavedStateMetadata+Clone.swift in Sources */,
->>>>>>> 41931a80
 				F4D725FE286677B8001818F7 /* VBVirtualMachine+Metadata.swift in Sources */,
 				F4A21BF428033102001072B8 /* VBError.swift in Sources */,
 				F4D0F71F2867517A004D5782 /* AppUpdateChannel.swift in Sources */,
@@ -2317,10 +2314,7 @@
 				DYLIB_COMPATIBILITY_VERSION = 1;
 				DYLIB_CURRENT_VERSION = 1;
 				DYLIB_INSTALL_NAME_BASE = "@rpath";
-<<<<<<< HEAD
-=======
 				ENABLE_MODULE_VERIFIER = NO;
->>>>>>> 41931a80
 				ENABLE_USER_SCRIPT_SANDBOXING = YES;
 				GCC_C_LANGUAGE_STANDARD = gnu17;
 				GENERATE_INFOPLIST_FILE = YES;
@@ -2357,10 +2351,7 @@
 				DEVELOPMENT_ASSET_PATHS = "";
 				DYLIB_COMPATIBILITY_VERSION = 1;
 				DYLIB_INSTALL_NAME_BASE = "@rpath";
-<<<<<<< HEAD
-=======
 				ENABLE_MODULE_VERIFIER = NO;
->>>>>>> 41931a80
 				GENERATE_INFOPLIST_FILE = YES;
 				INSTALL_PATH = "$(LOCAL_LIBRARY_DIR)/Frameworks";
 				LD_RUNPATH_SEARCH_PATHS = (
@@ -2396,10 +2387,7 @@
 				DEVELOPMENT_ASSET_PATHS = "";
 				DYLIB_COMPATIBILITY_VERSION = 1;
 				DYLIB_INSTALL_NAME_BASE = "@rpath";
-<<<<<<< HEAD
-=======
 				ENABLE_MODULE_VERIFIER = NO;
->>>>>>> 41931a80
 				GENERATE_INFOPLIST_FILE = YES;
 				INFOPLIST_KEY_NSHumanReadableCopyright = "";
 				INSTALL_PATH = "$(LOCAL_LIBRARY_DIR)/Frameworks";
@@ -2419,8 +2407,6 @@
 			};
 			name = Beta_Debug;
 		};
-<<<<<<< HEAD
-=======
 		F40A1E8E2C1869680033E47D /* Beta_Debug */ = {
 			isa = XCBuildConfiguration;
 			buildSettings = {
@@ -2467,7 +2453,6 @@
 			};
 			name = Beta_Debug;
 		};
->>>>>>> 41931a80
 		F40A1E902C18697B0033E47D /* Beta_Release */ = {
 			isa = XCBuildConfiguration;
 			baseConfigurationReference = F4C1224E280715F200D359E2 /* Main.xcconfig */;
@@ -2631,10 +2616,7 @@
 				DYLIB_COMPATIBILITY_VERSION = 1;
 				DYLIB_CURRENT_VERSION = 1;
 				DYLIB_INSTALL_NAME_BASE = "@rpath";
-<<<<<<< HEAD
-=======
 				ENABLE_MODULE_VERIFIER = NO;
->>>>>>> 41931a80
 				ENABLE_USER_SCRIPT_SANDBOXING = YES;
 				GCC_C_LANGUAGE_STANDARD = gnu17;
 				GENERATE_INFOPLIST_FILE = YES;
@@ -2670,10 +2652,7 @@
 				DEVELOPMENT_ASSET_PATHS = "";
 				DYLIB_COMPATIBILITY_VERSION = 1;
 				DYLIB_INSTALL_NAME_BASE = "@rpath";
-<<<<<<< HEAD
-=======
 				ENABLE_MODULE_VERIFIER = NO;
->>>>>>> 41931a80
 				GENERATE_INFOPLIST_FILE = YES;
 				INSTALL_PATH = "$(LOCAL_LIBRARY_DIR)/Frameworks";
 				LD_RUNPATH_SEARCH_PATHS = (
@@ -2708,10 +2687,7 @@
 				DEVELOPMENT_ASSET_PATHS = "";
 				DYLIB_COMPATIBILITY_VERSION = 1;
 				DYLIB_INSTALL_NAME_BASE = "@rpath";
-<<<<<<< HEAD
-=======
 				ENABLE_MODULE_VERIFIER = NO;
->>>>>>> 41931a80
 				GENERATE_INFOPLIST_FILE = YES;
 				INFOPLIST_KEY_NSHumanReadableCopyright = "";
 				INSTALL_PATH = "$(LOCAL_LIBRARY_DIR)/Frameworks";
@@ -2730,8 +2706,6 @@
 			};
 			name = Beta_Release;
 		};
-<<<<<<< HEAD
-=======
 		F40A1E972C18697B0033E47D /* Beta_Release */ = {
 			isa = XCBuildConfiguration;
 			buildSettings = {
@@ -2777,7 +2751,6 @@
 			};
 			name = Beta_Release;
 		};
->>>>>>> 41931a80
 		F41369B829918576002CE8D3 /* Debug */ = {
 			isa = XCBuildConfiguration;
 			buildSettings = {
@@ -2918,10 +2891,7 @@
 				DYLIB_COMPATIBILITY_VERSION = 1;
 				DYLIB_CURRENT_VERSION = 1;
 				DYLIB_INSTALL_NAME_BASE = "@rpath";
-<<<<<<< HEAD
-=======
 				ENABLE_MODULE_VERIFIER = NO;
->>>>>>> 41931a80
 				ENABLE_USER_SCRIPT_SANDBOXING = YES;
 				GCC_C_LANGUAGE_STANDARD = gnu17;
 				GENERATE_INFOPLIST_FILE = YES;
@@ -2961,10 +2931,7 @@
 				DYLIB_COMPATIBILITY_VERSION = 1;
 				DYLIB_CURRENT_VERSION = 1;
 				DYLIB_INSTALL_NAME_BASE = "@rpath";
-<<<<<<< HEAD
-=======
 				ENABLE_MODULE_VERIFIER = NO;
->>>>>>> 41931a80
 				ENABLE_USER_SCRIPT_SANDBOXING = YES;
 				GCC_C_LANGUAGE_STANDARD = gnu17;
 				GENERATE_INFOPLIST_FILE = YES;
@@ -3004,10 +2971,7 @@
 				DYLIB_COMPATIBILITY_VERSION = 1;
 				DYLIB_CURRENT_VERSION = 1;
 				DYLIB_INSTALL_NAME_BASE = "@rpath";
-<<<<<<< HEAD
-=======
 				ENABLE_MODULE_VERIFIER = NO;
->>>>>>> 41931a80
 				ENABLE_USER_SCRIPT_SANDBOXING = YES;
 				GCC_C_LANGUAGE_STANDARD = gnu17;
 				GENERATE_INFOPLIST_FILE = YES;
@@ -3046,10 +3010,7 @@
 				DYLIB_COMPATIBILITY_VERSION = 1;
 				DYLIB_CURRENT_VERSION = 1;
 				DYLIB_INSTALL_NAME_BASE = "@rpath";
-<<<<<<< HEAD
-=======
 				ENABLE_MODULE_VERIFIER = NO;
->>>>>>> 41931a80
 				ENABLE_USER_SCRIPT_SANDBOXING = YES;
 				GCC_C_LANGUAGE_STANDARD = gnu17;
 				GENERATE_INFOPLIST_FILE = YES;
@@ -3086,10 +3047,7 @@
 				DEVELOPMENT_ASSET_PATHS = "";
 				DYLIB_COMPATIBILITY_VERSION = 1;
 				DYLIB_INSTALL_NAME_BASE = "@rpath";
-<<<<<<< HEAD
-=======
 				ENABLE_MODULE_VERIFIER = NO;
->>>>>>> 41931a80
 				GENERATE_INFOPLIST_FILE = YES;
 				INFOPLIST_KEY_NSHumanReadableCopyright = "";
 				INSTALL_PATH = "$(LOCAL_LIBRARY_DIR)/Frameworks";
@@ -3121,10 +3079,7 @@
 				DEVELOPMENT_ASSET_PATHS = "";
 				DYLIB_COMPATIBILITY_VERSION = 1;
 				DYLIB_INSTALL_NAME_BASE = "@rpath";
-<<<<<<< HEAD
-=======
 				ENABLE_MODULE_VERIFIER = NO;
->>>>>>> 41931a80
 				GENERATE_INFOPLIST_FILE = YES;
 				INFOPLIST_KEY_NSHumanReadableCopyright = "";
 				INSTALL_PATH = "$(LOCAL_LIBRARY_DIR)/Frameworks";
@@ -3306,10 +3261,7 @@
 				DYLIB_COMPATIBILITY_VERSION = 1;
 				DYLIB_CURRENT_VERSION = 1;
 				DYLIB_INSTALL_NAME_BASE = "@rpath";
-<<<<<<< HEAD
-=======
 				ENABLE_MODULE_VERIFIER = NO;
->>>>>>> 41931a80
 				ENABLE_USER_SCRIPT_SANDBOXING = YES;
 				GCC_C_LANGUAGE_STANDARD = gnu17;
 				GENERATE_INFOPLIST_FILE = YES;
@@ -3345,10 +3297,7 @@
 				DEVELOPMENT_ASSET_PATHS = "";
 				DYLIB_COMPATIBILITY_VERSION = 1;
 				DYLIB_INSTALL_NAME_BASE = "@rpath";
-<<<<<<< HEAD
-=======
 				ENABLE_MODULE_VERIFIER = NO;
->>>>>>> 41931a80
 				GENERATE_INFOPLIST_FILE = YES;
 				INSTALL_PATH = "$(LOCAL_LIBRARY_DIR)/Frameworks";
 				LD_RUNPATH_SEARCH_PATHS = (
@@ -3383,10 +3332,7 @@
 				DEVELOPMENT_ASSET_PATHS = "";
 				DYLIB_COMPATIBILITY_VERSION = 1;
 				DYLIB_INSTALL_NAME_BASE = "@rpath";
-<<<<<<< HEAD
-=======
 				ENABLE_MODULE_VERIFIER = NO;
->>>>>>> 41931a80
 				GENERATE_INFOPLIST_FILE = YES;
 				INFOPLIST_KEY_NSHumanReadableCopyright = "";
 				INSTALL_PATH = "$(LOCAL_LIBRARY_DIR)/Frameworks";
@@ -3405,8 +3351,6 @@
 			};
 			name = Dev_Release;
 		};
-<<<<<<< HEAD
-=======
 		F4A277122BF50EA00011B626 /* Dev_Release */ = {
 			isa = XCBuildConfiguration;
 			buildSettings = {
@@ -3452,7 +3396,6 @@
 			};
 			name = Dev_Release;
 		};
->>>>>>> 41931a80
 		F4B068A828882E9A003743BF /* Debug_Managed */ = {
 			isa = XCBuildConfiguration;
 			baseConfigurationReference = F4C1224E280715F200D359E2 /* Main.xcconfig */;
@@ -3591,10 +3534,7 @@
 				DEVELOPMENT_ASSET_PATHS = "";
 				DYLIB_COMPATIBILITY_VERSION = 1;
 				DYLIB_INSTALL_NAME_BASE = "@rpath";
-<<<<<<< HEAD
-=======
 				ENABLE_MODULE_VERIFIER = NO;
->>>>>>> 41931a80
 				GENERATE_INFOPLIST_FILE = YES;
 				INSTALL_PATH = "$(LOCAL_LIBRARY_DIR)/Frameworks";
 				LD_RUNPATH_SEARCH_PATHS = (
@@ -3630,10 +3570,7 @@
 				DEVELOPMENT_ASSET_PATHS = "";
 				DYLIB_COMPATIBILITY_VERSION = 1;
 				DYLIB_INSTALL_NAME_BASE = "@rpath";
-<<<<<<< HEAD
-=======
 				ENABLE_MODULE_VERIFIER = NO;
->>>>>>> 41931a80
 				GENERATE_INFOPLIST_FILE = YES;
 				INFOPLIST_KEY_NSHumanReadableCopyright = "";
 				INSTALL_PATH = "$(LOCAL_LIBRARY_DIR)/Frameworks";
@@ -3653,8 +3590,6 @@
 			};
 			name = Debug_Managed;
 		};
-<<<<<<< HEAD
-=======
 		F4B068AD28882E9A003743BF /* Debug_Managed */ = {
 			isa = XCBuildConfiguration;
 			buildSettings = {
@@ -3685,7 +3620,6 @@
 			};
 			name = Debug_Managed;
 		};
->>>>>>> 41931a80
 		F4B068AE28882EA3003743BF /* Release_Managed */ = {
 			isa = XCBuildConfiguration;
 			baseConfigurationReference = F4C1224E280715F200D359E2 /* Main.xcconfig */;
@@ -3815,10 +3749,7 @@
 				DEVELOPMENT_ASSET_PATHS = "";
 				DYLIB_COMPATIBILITY_VERSION = 1;
 				DYLIB_INSTALL_NAME_BASE = "@rpath";
-<<<<<<< HEAD
-=======
 				ENABLE_MODULE_VERIFIER = NO;
->>>>>>> 41931a80
 				GENERATE_INFOPLIST_FILE = YES;
 				INSTALL_PATH = "$(LOCAL_LIBRARY_DIR)/Frameworks";
 				LD_RUNPATH_SEARCH_PATHS = (
@@ -3853,10 +3784,7 @@
 				DEVELOPMENT_ASSET_PATHS = "";
 				DYLIB_COMPATIBILITY_VERSION = 1;
 				DYLIB_INSTALL_NAME_BASE = "@rpath";
-<<<<<<< HEAD
-=======
 				ENABLE_MODULE_VERIFIER = NO;
->>>>>>> 41931a80
 				GENERATE_INFOPLIST_FILE = YES;
 				INFOPLIST_KEY_NSHumanReadableCopyright = "";
 				INSTALL_PATH = "$(LOCAL_LIBRARY_DIR)/Frameworks";
@@ -3875,8 +3803,6 @@
 			};
 			name = Release_Managed;
 		};
-<<<<<<< HEAD
-=======
 		F4B068B328882EA3003743BF /* Release_Managed */ = {
 			isa = XCBuildConfiguration;
 			buildSettings = {
@@ -3906,7 +3832,6 @@
 			};
 			name = Release_Managed;
 		};
->>>>>>> 41931a80
 		F4BE9C5B27FF052100B648F8 /* Debug */ = {
 			isa = XCBuildConfiguration;
 			baseConfigurationReference = F4C1224E280715F200D359E2 /* Main.xcconfig */;
@@ -4092,10 +4017,7 @@
 				DEVELOPMENT_ASSET_PATHS = "";
 				DYLIB_COMPATIBILITY_VERSION = 1;
 				DYLIB_INSTALL_NAME_BASE = "@rpath";
-<<<<<<< HEAD
-=======
 				ENABLE_MODULE_VERIFIER = NO;
->>>>>>> 41931a80
 				GENERATE_INFOPLIST_FILE = YES;
 				INSTALL_PATH = "$(LOCAL_LIBRARY_DIR)/Frameworks";
 				LD_RUNPATH_SEARCH_PATHS = (
@@ -4130,10 +4052,7 @@
 				DEVELOPMENT_ASSET_PATHS = "";
 				DYLIB_COMPATIBILITY_VERSION = 1;
 				DYLIB_INSTALL_NAME_BASE = "@rpath";
-<<<<<<< HEAD
-=======
 				ENABLE_MODULE_VERIFIER = NO;
->>>>>>> 41931a80
 				GENERATE_INFOPLIST_FILE = YES;
 				INSTALL_PATH = "$(LOCAL_LIBRARY_DIR)/Frameworks";
 				LD_RUNPATH_SEARCH_PATHS = (
@@ -4156,6 +4075,65 @@
 			};
 			name = Release;
 		};
+		F4C189E82848F59F00335EC7 /* Debug */ = {
+			isa = XCBuildConfiguration;
+			buildSettings = {
+				CLANG_ENABLE_MODULES = YES;
+				CODE_SIGN_STYLE = Automatic;
+				COMBINE_HIDPI_IMAGES = YES;
+				DEFINES_MODULE = YES;
+				DYLIB_COMPATIBILITY_VERSION = 1;
+				DYLIB_INSTALL_NAME_BASE = "@rpath";
+				ENABLE_MODULE_VERIFIER = NO;
+				GENERATE_INFOPLIST_FILE = YES;
+				INFOPLIST_KEY_NSHumanReadableCopyright = "";
+				INSTALL_PATH = "$(LOCAL_LIBRARY_DIR)/Frameworks";
+				LD_RUNPATH_SEARCH_PATHS = (
+					"$(inherited)",
+					"@executable_path/../Frameworks",
+					"@loader_path/Frameworks",
+				);
+				MODULE_VERIFIER_SUPPORTED_LANGUAGES = "objective-c objective-c++";
+				MODULE_VERIFIER_SUPPORTED_LANGUAGE_STANDARDS = "gnu11 gnu++17";
+				OTHER_LDFLAGS = "";
+				PRODUCT_BUNDLE_IDENTIFIER = "$(VB_BUNDLE_ID_PREFIX)codes.rambo.VirtualWormhole";
+				PRODUCT_NAME = "$(TARGET_NAME:c99extidentifier)";
+				SKIP_INSTALL = YES;
+				SWIFT_EMIT_LOC_STRINGS = YES;
+				SWIFT_OPTIMIZATION_LEVEL = "-Onone";
+				SWIFT_VERSION = 5.0;
+			};
+			name = Debug;
+		};
+		F4C189EA2848F59F00335EC7 /* Release */ = {
+			isa = XCBuildConfiguration;
+			buildSettings = {
+				CLANG_ENABLE_MODULES = YES;
+				CODE_SIGN_STYLE = Automatic;
+				COMBINE_HIDPI_IMAGES = YES;
+				DEFINES_MODULE = YES;
+				DYLIB_COMPATIBILITY_VERSION = 1;
+				DYLIB_INSTALL_NAME_BASE = "@rpath";
+				ENABLE_MODULE_VERIFIER = NO;
+				GENERATE_INFOPLIST_FILE = YES;
+				INFOPLIST_KEY_NSHumanReadableCopyright = "";
+				INSTALL_PATH = "$(LOCAL_LIBRARY_DIR)/Frameworks";
+				LD_RUNPATH_SEARCH_PATHS = (
+					"$(inherited)",
+					"@executable_path/../Frameworks",
+					"@loader_path/Frameworks",
+				);
+				MODULE_VERIFIER_SUPPORTED_LANGUAGES = "objective-c objective-c++";
+				MODULE_VERIFIER_SUPPORTED_LANGUAGE_STANDARDS = "gnu11 gnu++17";
+				OTHER_LDFLAGS = "";
+				PRODUCT_BUNDLE_IDENTIFIER = "$(VB_BUNDLE_ID_PREFIX)codes.rambo.VirtualWormhole";
+				PRODUCT_NAME = "$(TARGET_NAME:c99extidentifier)";
+				SKIP_INSTALL = YES;
+				SWIFT_EMIT_LOC_STRINGS = YES;
+				SWIFT_VERSION = 5.0;
+			};
+			name = Release;
+		};
 		F4C18A4F28491B8500335EC7 /* Debug */ = {
 			isa = XCBuildConfiguration;
 			buildSettings = {
@@ -4165,17 +4143,10 @@
 				CODE_SIGN_ENTITLEMENTS = VirtualBuddyGuest/VirtualBuddyGuest.entitlements;
 				CODE_SIGN_STYLE = Automatic;
 				COMBINE_HIDPI_IMAGES = YES;
-<<<<<<< HEAD
 				DEVELOPMENT_ASSET_PATHS = "\"VirtualBuddyGuest/Preview Content\"";
 				DEVELOPMENT_TEAM = 8C7439RJLG;
 				ENABLE_HARDENED_RUNTIME = YES;
 				ENABLE_PREVIEWS = YES;
-=======
-				DEFINES_MODULE = YES;
-				DYLIB_COMPATIBILITY_VERSION = 1;
-				DYLIB_INSTALL_NAME_BASE = "@rpath";
-				ENABLE_MODULE_VERIFIER = NO;
->>>>>>> 41931a80
 				GENERATE_INFOPLIST_FILE = YES;
 				INFOPLIST_FILE = "$(DERIVED_FILE_DIR)/VBGenerated-Info.plist";
 				INFOPLIST_KEY_LSApplicationCategoryType = "public.app-category.utilities";
@@ -4206,17 +4177,10 @@
 				CODE_SIGN_ENTITLEMENTS = VirtualBuddyGuest/VirtualBuddyGuest.entitlements;
 				CODE_SIGN_STYLE = Automatic;
 				COMBINE_HIDPI_IMAGES = YES;
-<<<<<<< HEAD
 				DEVELOPMENT_ASSET_PATHS = "\"VirtualBuddyGuest/Preview Content\"";
 				DEVELOPMENT_TEAM = 8C7439RJLG;
 				ENABLE_HARDENED_RUNTIME = YES;
 				ENABLE_PREVIEWS = YES;
-=======
-				DEFINES_MODULE = YES;
-				DYLIB_COMPATIBILITY_VERSION = 1;
-				DYLIB_INSTALL_NAME_BASE = "@rpath";
-				ENABLE_MODULE_VERIFIER = NO;
->>>>>>> 41931a80
 				GENERATE_INFOPLIST_FILE = YES;
 				INFOPLIST_FILE = "$(DERIVED_FILE_DIR)/VBGenerated-Info.plist";
 				INFOPLIST_KEY_LSApplicationCategoryType = "public.app-category.utilities";
